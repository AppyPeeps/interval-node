import createIntervalHost from '../index'
import editEmailForUser from './editEmail'
import { sleep } from './helpers'

createIntervalHost({
  apiKey: '24367604-b35f-4b89-81bc-7d1cf549ba60',
  logLevel: 'debug',
  endpoint: 'ws://localhost:3002',
  actions: {
    'Progress through long list': async io => {
      const resp = await io.experimental.progressThroughList(
        'Here are some items',
        ['Dan', 'Alex', 'Jacob'],
        async person => {
          await sleep(1000)
          return `Hi, ${person}!`
        }
      )

      console.log('done!', resp)
    },
    'No interactive elements': async io => {
      io.display.heading('I do nothing :(').then(() => {})
      console.log('done!')
    },
    'Unique ID tester': async io => {
      await io.input.number('Hi')

      const [name, id] = await io.renderGroup([
        io.input.text('Your name'),
        io.input.number('Pick a number'),
      ])
    },
    'Hello current user': async (io, ctx) => {
      io.display
        .heading(`Hello, ${ctx.user.firstName} ${ctx.user.lastName}`)
        .then(() => {})
    },
    'Optional checkboxes': async io => {
      const options = [
        {
          value: 'A',
          label: 'A',
        },
        {
          value: 'B',
          label: 'B',
        },
        {
          value: 'C',
          label: 'C',
        },
      ]

      let r = await io.select.multiple('Select zero or more', {
        options,
      })

      console.log(r)

      r = await io.select.multiple('Optionally modify the selection', {
        options,
        defaultValue: [
          {
            value: 'A',
            label: 'A',
          },
          {
            value: 'C',
            label: 'C',
          },
        ],
      })

      console.log(r)
    },
    'Update email for user': editEmailForUser,
<<<<<<< HEAD
    'Enter email body': async io => {
      const body = await io.input.richText('Enter email body', {
        helpText: 'This will be sent to the user.',
      })

      console.log(body)
=======
    'Render markdown': async io => {
      await io.renderGroup([
        io.display.markdown('## Check box to erase user data'),
        io.display.markdown('**Warning:** this _will_ erase user data.'),
        io.select.multiple('Erase user data', {
          options: [
            {
              label: 'Erase',
              value: 'erase',
            },
          ],
        }),
      ])
>>>>>>> 1b333ae5
    },
  },
})<|MERGE_RESOLUTION|>--- conflicted
+++ resolved
@@ -75,14 +75,13 @@
       console.log(r)
     },
     'Update email for user': editEmailForUser,
-<<<<<<< HEAD
     'Enter email body': async io => {
       const body = await io.input.richText('Enter email body', {
         helpText: 'This will be sent to the user.',
       })
 
       console.log(body)
-=======
+    },
     'Render markdown': async io => {
       await io.renderGroup([
         io.display.markdown('## Check box to erase user data'),
@@ -96,7 +95,6 @@
           ],
         }),
       ])
->>>>>>> 1b333ae5
     },
   },
 })