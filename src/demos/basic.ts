--- conflicted
+++ resolved
@@ -1,11 +1,7 @@
 import createIntervalHost from '../index'
 import editEmailForUser from './editEmail'
-<<<<<<< HEAD
 import { fakeDb, mapToIntervalUser, sleep } from './helpers'
-=======
-import { fakeDb, sleep } from './helpers'
 import unauthorized from './unauthorized'
->>>>>>> 6fb68d4f
 
 createIntervalHost({
   apiKey: '24367604-b35f-4b89-81bc-7d1cf549ba60',
