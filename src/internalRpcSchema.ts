--- conflicted
+++ resolved
@@ -122,10 +122,9 @@
     returns: z.boolean(),
   },
   INITIALIZE_HOST: {
-<<<<<<< HEAD
     inputs: z.intersection(
       z.object({
-        apiKey: z.string(),
+        apiKey: z.string().optional(),
         sdkName: z.string().optional(),
         sdkVersion: z.string().optional(),
       }),
@@ -145,16 +144,6 @@
         }),
       ])
     ),
-=======
-    inputs: z.object({
-      apiKey: z.string().optional(),
-      // Actually slugs, for backward compatibility
-      // TODO: Change to slug in breaking release
-      callableActionNames: z.array(z.string()),
-      sdkName: z.string().optional(),
-      sdkVersion: z.string().optional(),
-    }),
->>>>>>> 390601b3
     returns: z
       .object({
         environment: actionEnvironment,
