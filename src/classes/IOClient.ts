import { v4 } from 'uuid'
import { z } from 'zod'
import * as superjson from 'superjson'
import type {
  T_IO_RENDER_INPUT,
  T_IO_RESPONSE,
  T_IO_PROPS,
  T_IO_RETURNS,
  T_IO_METHOD_NAMES,
  T_IO_DISPLAY_METHOD_NAMES,
  T_IO_INPUT_METHOD_NAMES,
} from '../ioSchema'
import Logger from './Logger'
import { AnyIOComponent } from './IOComponent'
import {
  ExclusiveIOPromise,
  IOGroupPromise,
  IOPromiseValidator,
  DisplayIOPromise,
  InputIOPromise,
} from './IOPromise'
import IOError from './IOError'
import spreadsheet from '../components/spreadsheet'
import { selectTable, displayTable } from '../components/table'
import selectSingle from '../components/selectSingle'
import search from '../components/search'
import selectMultiple from '../components/selectMultiple'
import displayLink from '../components/displayLink'
import urlInput from '../components/url'
import { date, datetime } from '../components/inputDate'
import { file } from '../components/upload'
import {
  IORenderSender,
  ResponseHandlerFn,
  MaybeOptionalGroupIOPromise,
  ExclusiveIOComponentFunction,
  ComponentRenderer,
  IOComponentDefinition,
  RequiredPropsExclusiveIOComponentFunction,
  DisplayIOComponentFunction,
  RequiredPropsDisplayIOComponentFunction,
  InputIOComponentFunction,
  RequiredPropsInputIOComponentFunction,
} from '../types'
import { stripUndefined } from '../utils/deserialize'
import { IntervalError } from '..'

interface ClientConfig {
  logger: Logger
  send: IORenderSender
}

export type IOClientRenderReturnValues<
  Components extends [AnyIOComponent, ...AnyIOComponent[]]
> = {
  [Idx in keyof Components]: Components[Idx] extends AnyIOComponent
    ? z.infer<Components[Idx]['schema']['returns']> | undefined
    : Components[Idx]
}

export type IOClientRenderValidator<
  Components extends [AnyIOComponent, ...AnyIOComponent[]]
> = IOPromiseValidator<IOClientRenderReturnValues<Components>>

/**
 * The client class that handles IO calls for a given transaction.
 *
 * Each transaction has its own IOClient which creates the IO argument
 * passed to action handlers that are aware of the transaction in order
 * to transmit IO calls correctly.
 */
export class IOClient {
  logger: Logger
  send: IORenderSender

  onResponseHandler: ResponseHandlerFn | undefined
  isCanceled = false

  constructor({ logger, send }: ClientConfig) {
    this.logger = logger
    this.send = send
  }

  /**
   * Creates a render loop for an IO call.
   *
   * Given a list of components (potentially only one if not rendering a group)
   * this method is responsible for sending the initial render call and handling
   * responses (returns, state updates, or cancellations) from Interval.
   * Resolves when it receives final responses or from Interval,
   * or throws an IOError of kind `CANCELED` if canceled.
   */
  async renderComponents<
    Components extends [AnyIOComponent, ...AnyIOComponent[]]
  >(
    components: Components,
    groupValidator?: IOClientRenderValidator<Components>
  ) {
    if (this.isCanceled) {
      // Transaction is already canceled, host attempted more IO calls
      throw new IOError('TRANSACTION_CLOSED')
    }

    let validationErrorMessage: string | undefined

    return new Promise<IOClientRenderReturnValues<Components>>(
      async (resolve, reject) => {
        const inputGroupKey = v4()
        let isReturned = false

        const render = async () => {
          const packed: T_IO_RENDER_INPUT = {
            id: v4(),
            inputGroupKey,
            toRender: components
              .map(c => c.getRenderInfo())
              .map(({ props, ...renderInfo }) => {
                const { json, meta } = superjson.serialize(
                  stripUndefined(props)
                )
                return {
                  ...renderInfo,
                  props: json,
                  propsMeta: meta,
                }
              }),
            validationErrorMessage,
            kind: 'RENDER',
          }

          await this.send(packed)
        }

        this.onResponseHandler = async result => {
          if (result.inputGroupKey && result.inputGroupKey !== inputGroupKey) {
            this.logger.debug('Received response for other input group')
            return
          }

          if (this.isCanceled || isReturned) {
            this.logger.debug('Received response after IO call complete')
            return
          }

          // Transaction canceled from Interval cloud UI
          if (result.kind === 'CANCELED') {
            this.isCanceled = true
            reject(new IOError('CANCELED'))
            return
          }

          if (result.values.length !== components.length) {
            throw new Error('Mismatch in return array length')
          }

          if (result.valuesMeta) {
            result.values = superjson.deserialize({
              json: result.values,
              meta: result.valuesMeta,
            })
          }

          if (result.kind === 'RETURN') {
            const validities = await Promise.all(
              result.values.map(async (v, index) => {
                const component = components[index]
                if (component.validator) {
                  const resp = await component.handleValidation(v)
                  if (resp !== undefined) {
                    return false
                  }
                }
                return true
              })
            )

            if (validities.some(v => !v)) {
              render()
              return
            }

            if (groupValidator) {
              validationErrorMessage = await groupValidator(
                result.values as IOClientRenderReturnValues<typeof components>
              )

              if (validationErrorMessage) {
                render()
                return
              }
            }

            isReturned = true

            result.values.forEach((v, index) => {
              // @ts-ignore
              components[index].setReturnValue(v)
            })

            return
          }

          if (result.kind === 'SET_STATE') {
            for (const [index, newState] of result.values.entries()) {
              const prevState = components[index].getInstance().state

              if (JSON.stringify(newState) !== JSON.stringify(prevState)) {
                this.logger.debug(`New state at ${index}`, newState)
                // @ts-ignore
                await components[index].setState(newState)
              }
            }
            render()
          }
        }

        for (const c of components) {
          // every time any component changes their state, we call render (again)
          c.onStateChange(render)
        }

        // Initial render
        render()

        const response = (await Promise.all(
          components.map(comp => comp.returnValue)
        )) as unknown as Promise<IOClientRenderReturnValues<Components>>

        resolve(response)
      }
    )
  }

  /**
   * A thin wrapper around `renderComponents` that converts IOPromises into
   * their inner components, sends those components through `renderComponents`,
   * and transforms the response sent over the wire to the final return types
   * for each given component using the corresponding IOPromise's `getValue`
   * method.
   */
  group<
    IOPromises extends [
      MaybeOptionalGroupIOPromise,
      ...MaybeOptionalGroupIOPromise[]
    ]
  >(ioPromises: IOPromises): IOGroupPromise<IOPromises>
  group(
    ioPromises: MaybeOptionalGroupIOPromise[]
  ): IOGroupPromise<MaybeOptionalGroupIOPromise[]>
  group<
    IOPromises extends [
      MaybeOptionalGroupIOPromise,
      ...MaybeOptionalGroupIOPromise[]
    ]
  >(promises: IOPromises) {
    const exclusivePromises = promises.filter(
      pi => pi instanceof ExclusiveIOPromise
    )

    if (exclusivePromises.length > 0) {
      throw new IntervalError(
        `Components with the following labels are not supported inside groups, please remove them from the group: ${exclusivePromises
          .map(pi => pi.component.label)
          .join(', ')}`
      )
    }

    return new IOGroupPromise({
      promises,
      renderer: this.renderComponents.bind(this),
    })
  }

  createIOMethod<
    MethodName extends T_IO_DISPLAY_METHOD_NAMES,
    Props extends object = T_IO_PROPS<MethodName>,
    Output = T_IO_RETURNS<MethodName>
  >(
    methodName: MethodName,
    config?: {
      propsRequired?: false
      componentDef?: IOComponentDefinition<MethodName, Props, Output>
    }
  ): DisplayIOComponentFunction<MethodName, Props, Output>
  createIOMethod<
    MethodName extends T_IO_DISPLAY_METHOD_NAMES,
    Props extends object = T_IO_PROPS<MethodName>,
    Output = T_IO_RETURNS<MethodName>
  >(
    methodName: MethodName,
    config: {
      propsRequired?: true
      componentDef?: IOComponentDefinition<MethodName, Props, Output>
    }
  ): RequiredPropsDisplayIOComponentFunction<MethodName, Props, Output>
  createIOMethod<
    MethodName extends T_IO_INPUT_METHOD_NAMES,
    Props extends object = T_IO_PROPS<MethodName>,
    Output = T_IO_RETURNS<MethodName>
  >(
    methodName: MethodName,
    config?: {
      propsRequired?: false
      componentDef?: IOComponentDefinition<MethodName, Props, Output>
    }
  ): InputIOComponentFunction<MethodName, Props, Output>
  createIOMethod<
    MethodName extends T_IO_INPUT_METHOD_NAMES,
    Props extends object = T_IO_PROPS<MethodName>,
    Output = T_IO_RETURNS<MethodName>
  >(
    methodName: MethodName,
    config: {
      propsRequired?: true
      componentDef?: IOComponentDefinition<MethodName, Props, Output>
    }
  ): RequiredPropsInputIOComponentFunction<MethodName, Props, Output>
  createIOMethod<
    MethodName extends T_IO_METHOD_NAMES,
    Props extends object = T_IO_PROPS<MethodName>,
    Output = T_IO_RETURNS<MethodName>
  >(
    methodName: MethodName,
    {
      componentDef,
    }: {
      propsRequired?: boolean
      componentDef?: IOComponentDefinition<MethodName, Props, Output>
    } = {}
  ) {
    return (label: string, props?: Props) => {
      let internalProps = props ? (props as T_IO_PROPS<MethodName>) : {}
      let getValue = (r: T_IO_RETURNS<MethodName>) => r as unknown as Output
      let onStateChange: ReturnType<
        IOComponentDefinition<MethodName, Props, Output>
      >['onStateChange'] = undefined

      if (componentDef) {
        const componentGetters = componentDef(props ?? ({} as Props))

        if (componentGetters.props) {
          internalProps = componentGetters.props
        }

        if (componentGetters.getValue) {
          getValue = componentGetters.getValue
        }

        if (componentGetters.onStateChange) {
          onStateChange = componentGetters.onStateChange
        }
      }

      const isDisplay = methodName.startsWith('DISPLAY_')

      return isDisplay
        ? new DisplayIOPromise({
            methodName: methodName as T_IO_DISPLAY_METHOD_NAMES,
            renderer: this.renderComponents.bind(
              this
            ) as ComponentRenderer<T_IO_DISPLAY_METHOD_NAMES>,
            label,
            props: internalProps,
            valueGetter: getValue,
            onStateChange,
          })
        : new InputIOPromise({
            methodName: methodName as T_IO_INPUT_METHOD_NAMES,
            renderer: this.renderComponents.bind(
              this
            ) as ComponentRenderer<T_IO_INPUT_METHOD_NAMES>,
            label,
            props: internalProps,
            valueGetter: getValue,
            onStateChange,
          })
    }
  }

  /**
   * A very thin wrapper function that converts an IOPromise to an
   * ExclusiveIOPromise, which cannot be rendered in a group.
   */
  makeExclusive<MethodName extends T_IO_INPUT_METHOD_NAMES, Props, Output>(
    inner: InputIOComponentFunction<MethodName, Props, Output>,
    propsRequired?: false
  ): ExclusiveIOComponentFunction<MethodName, Props, Output>
  makeExclusive<MethodName extends T_IO_INPUT_METHOD_NAMES, Props, Output>(
    inner: InputIOComponentFunction<MethodName, Props, Output>,
    propsRequired?: true
  ): RequiredPropsExclusiveIOComponentFunction<MethodName, Props, Output>
  makeExclusive<MethodName extends T_IO_INPUT_METHOD_NAMES, Props, Output>(
    inner: InputIOComponentFunction<MethodName, Props, Output>,
    _propsRequired = false
  ): ExclusiveIOComponentFunction<MethodName, Props, Output> {
    return (label: string, props?: Props) => {
      return inner(label, props).exclusive()
    }
  }

  /**
   * The namespace of IO functions available in action handlers.
   */
  get io() {
    return {
      group: this.group.bind(this),

      confirm: this.makeExclusive(this.createIOMethod('CONFIRM')),

      search: this.createIOMethod('SEARCH', {
        propsRequired: true,
        componentDef: search,
      }),

      input: {
        text: this.createIOMethod('INPUT_TEXT'),
        boolean: this.createIOMethod('INPUT_BOOLEAN'),
        number: this.createIOMethod('INPUT_NUMBER'),
        email: this.createIOMethod('INPUT_EMAIL'),
        richText: this.createIOMethod('INPUT_RICH_TEXT'),
<<<<<<< HEAD
        url: this.createIOMethod('INPUT_URL', {
          componentDef: urlInput,
=======
        date: this.createIOMethod('INPUT_DATE', { componentDef: date }),
        time: this.createIOMethod('INPUT_TIME'),
        datetime: this.createIOMethod('INPUT_DATETIME', {
          componentDef: datetime,
>>>>>>> d4340c8e
        }),
      },
      select: {
        single: this.createIOMethod('SELECT_SINGLE', {
          propsRequired: true,
          componentDef: selectSingle(this.logger),
        }),
        multiple: this.createIOMethod('SELECT_MULTIPLE', {
          propsRequired: true,
          componentDef: selectMultiple(this.logger),
        }),
        table: this.createIOMethod('SELECT_TABLE', {
          propsRequired: true,
          componentDef: selectTable(this.logger),
        }),
      },
      display: {
        heading: this.createIOMethod('DISPLAY_HEADING'),
        markdown: this.createIOMethod('DISPLAY_MARKDOWN'),
        link: this.createIOMethod('DISPLAY_LINK', {
          componentDef: displayLink,
        }),
        object: this.createIOMethod('DISPLAY_OBJECT'),
        table: this.createIOMethod('DISPLAY_TABLE', {
          propsRequired: true,
          componentDef: displayTable(this.logger),
        }),
      },
      experimental: {
        spreadsheet: this.createIOMethod('INPUT_SPREADSHEET', {
          propsRequired: true,
          componentDef: spreadsheet,
        }),
        input: {
          file: this.createIOMethod('UPLOAD_FILE', {
            componentDef: file(this.logger),
          }),
        },
      },
    }
  }

  onResponse(result: T_IO_RESPONSE) {
    if (this.onResponseHandler) {
      try {
        this.onResponseHandler(result)
      } catch (err) {
        this.logger.error('Error in onResponseHandler:', err)
      }
    }
  }
}<|MERGE_RESOLUTION|>--- conflicted
+++ resolved
@@ -418,15 +418,13 @@
         number: this.createIOMethod('INPUT_NUMBER'),
         email: this.createIOMethod('INPUT_EMAIL'),
         richText: this.createIOMethod('INPUT_RICH_TEXT'),
-<<<<<<< HEAD
         url: this.createIOMethod('INPUT_URL', {
           componentDef: urlInput,
-=======
+        }),
         date: this.createIOMethod('INPUT_DATE', { componentDef: date }),
         time: this.createIOMethod('INPUT_TIME'),
         datetime: this.createIOMethod('INPUT_DATETIME', {
           componentDef: datetime,
->>>>>>> d4340c8e
         }),
       },
       select: {
