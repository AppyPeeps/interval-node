--- conflicted
+++ resolved
@@ -105,9 +105,6 @@
       this.#retryIntervalMs = config.retryIntervalMs
     }
 
-<<<<<<< HEAD
-    this.actions = new Actions(this.#httpEndpoint, this.#apiKey)
-=======
     if (config.pingIntervalMs && config.pingIntervalMs > 0) {
       this.#pingIntervalMs = config.pingIntervalMs
     }
@@ -120,8 +117,7 @@
         config.closeUnresponsiveConnectionTimeoutMs
     }
 
-    this.actions = new Actions(this.#apiKey, this.#endpoint)
->>>>>>> 3da0100d
+    this.actions = new Actions(this.#endpoint, this.#apiKey)
   }
 
   get #log() {
@@ -298,26 +294,16 @@
       { id }
     )
 
-<<<<<<< HEAD
-    ws.onError.attach(() => {
-      console.log('err')
-    })
-=======
-    ws.onClose.attach(async ([code, reason]) => {
-      if (this.#pingIntervalHandle) {
-        clearInterval(this.#pingIntervalHandle)
-        this.#pingIntervalHandle = undefined
-      }
-      // don't initialize retry process again if already started
-      if (!this.#isConnected) return
->>>>>>> 3da0100d
-
     ws.onClose.attach(async ([code, reason]) => {
       this.#log.prod(
         `❗ Could not connect to Interval (code ${code}). Reason:`,
         reason
       )
 
+      if (this.#pingIntervalHandle) {
+        clearInterval(this.#pingIntervalHandle)
+        this.#pingIntervalHandle = undefined
+      }
       // don't initialize retry process again if already started
       if (!this.#isConnected) return
 
