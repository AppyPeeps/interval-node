--- conflicted
+++ resolved
@@ -236,21 +236,16 @@
       canRespondTo: hostSchema,
       handlers: {
         START_TRANSACTION: async inputs => {
+          if (!this.organization) {
+            this.#log.error('No organization defined')
+            return
+          }
+
           const { actionName: actionSlug, transactionId } = inputs
-<<<<<<< HEAD
           const actionDef = this.#actions[actionSlug]
           const actionHandler =
             'handler' in actionDef ? actionDef.handler : actionDef
           this.#log.debug(actionHandler)
-=======
-          if (!this.organization) {
-            this.#log.error('No organization defined')
-            return
-          }
-
-          const fn = this.#actions[actionSlug]
-          this.#log.debug(fn)
->>>>>>> 27dd87aa
 
           if (!actionHandler) {
             this.#log.debug('No actionHandler called', actionSlug)
