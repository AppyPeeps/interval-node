--- conflicted
+++ resolved
@@ -24,7 +24,6 @@
 import { IOClient } from './classes/IOClient'
 import * as pkg from '../package.json'
 import { deserializeDates } from './utils/deserialize'
-<<<<<<< HEAD
 import type {
   ActionCtx,
   ActionLogFn,
@@ -32,10 +31,7 @@
   IntervalActionHandler,
   IntervalActionDefinition,
 } from './types'
-=======
-import type { ActionCtx, ActionLogFn, IO, IntervalActionHandler } from './types'
 import TransactionLoadingState from './classes/TransactionLoadingState'
->>>>>>> 697843a5
 
 export interface InternalConfig {
   apiKey: string
