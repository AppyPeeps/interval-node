import { z, ZodError } from 'zod'
import { v4 } from 'uuid'
import { WebSocket } from 'ws'
import fetch from 'node-fetch'
import { AsyncLocalStorage } from 'async_hooks'
import ISocket, { TimeoutError } from './classes/ISocket'
import { DuplexRPCClient } from './classes/DuplexRPCClient'
import IOError from './classes/IOError'
import Logger from './classes/Logger'
import {
  wsServerSchema,
  hostSchema,
  TRANSACTION_RESULT_SCHEMA_VERSION,
  ENQUEUE_ACTION,
  DEQUEUE_ACTION,
  NOTIFY,
  ActionEnvironment,
  LoadingState,
  CREATE_GHOST_MODE_ACCOUNT,
} from './internalRpcSchema'
import {
  ActionResultSchema,
  IO_RESPONSE,
  T_IO_RESPONSE,
  SerializableRecord,
} from './ioSchema'
import { IOClient } from './classes/IOClient'
import * as pkg from '../package.json'
import { deserializeDates } from './utils/deserialize'
import type {
  ActionCtx,
  ActionLogFn,
  IO,
  IntervalActionHandler,
  IntervalActionDefinition,
  IntervalActionStore,
  NotifyConfig,
} from './types'
import TransactionLoadingState from './classes/TransactionLoadingState'
import localConfig from './localConfig'
import { detectPackageManager, getInstallCommand } from './utils/packageManager'

const CHANGELOG_URL = 'https://interval.com/changelog'

export type {
  ActionCtx,
  ActionLogFn,
  IO,
  IntervalActionHandler,
  IntervalActionStore,
}

export interface InternalConfig {
  apiKey?: string
  actions?: Record<string, IntervalActionDefinition>
  endpoint?: string
  logLevel?: 'prod' | 'debug'
  retryIntervalMs?: number
  pingIntervalMs?: number
  closeUnresponsiveConnectionTimeoutMs?: number
}

interface SetupConfig {
  instanceId?: string
}

const sleep = (ms: number) => new Promise(resolve => setTimeout(resolve, ms))

export interface QueuedAction {
  id: string
  assignee?: string
  params?: SerializableRecord
}

export class IntervalError extends Error {
  constructor(message: string) {
    super(message)
  }
}

const actionLocalStorage = new AsyncLocalStorage<IntervalActionStore>()

export function getActionStore(): IntervalActionStore {
  const store = actionLocalStorage.getStore()
  if (!store) {
    throw new IntervalError(
      'Global io and ctx objects can only be used inside an IntervalActionHandler'
    )
  }

  return store
}

// prettier-ignore
export const io: IO = {
  get group() { return getActionStore().io.group },
  get confirm() { return getActionStore().io.confirm },
  get search() { return getActionStore().io.search },
  get input() { return getActionStore().io.input },
  get select() { return getActionStore().io.select },
  get display() { return getActionStore().io.display },
  get experimental() { return getActionStore().io.experimental },
}

// prettier-ignore
export const ctx: ActionCtx = {
  get user() { return getActionStore().ctx.user },
  get params() { return getActionStore().ctx.params },
  get environment() { return getActionStore().ctx.environment },
  get loading() { return getActionStore().ctx.loading },
  get log() { return getActionStore().ctx.log },
  get organization() { return getActionStore().ctx.organization },
  get action() { return getActionStore().ctx.action },
  get notify() { return getActionStore().ctx.notify },
}

function getHttpEndpoint(wsEndpoint: string) {
  const url = new URL(wsEndpoint)
  url.protocol = url.protocol.replace('ws', 'http')
  url.pathname = ''
  const str = url.toString()

  return str.endsWith('/') ? str.slice(0, -1) : str
}

export default class Interval {
  #ghostOrgId: string | undefined
  #apiKey: string | undefined
  #actions: Record<string, IntervalActionDefinition>
  #endpoint: string = 'wss://interval.com/websocket'
  #httpEndpoint: string
  #logger: Logger
  #retryIntervalMs: number = 3000
  #pingIntervalMs: number = 30_000
  #closeUnresponsiveConnectionTimeoutMs: number = 3 * 60 * 1000 // 3 minutes
  #pingIntervalHandle: NodeJS.Timeout | undefined

  actions: Actions

  organization:
    | {
        name: string
        slug: string
      }
    | undefined
  environment: ActionEnvironment | undefined

  constructor(config: InternalConfig) {
    this.#apiKey = config.apiKey
    this.#actions = config.actions ?? {}
    this.#logger = new Logger(config.logLevel)

    if (config.endpoint) {
      this.#endpoint = config.endpoint
    }

    this.#httpEndpoint = getHttpEndpoint(this.#endpoint)

    if (config.retryIntervalMs && config.retryIntervalMs > 0) {
      this.#retryIntervalMs = config.retryIntervalMs
    }

    if (config.pingIntervalMs && config.pingIntervalMs > 0) {
      this.#pingIntervalMs = config.pingIntervalMs
    }

    if (
      config.closeUnresponsiveConnectionTimeoutMs &&
      config.closeUnresponsiveConnectionTimeoutMs > 0
    ) {
      this.#closeUnresponsiveConnectionTimeoutMs =
        config.closeUnresponsiveConnectionTimeoutMs
    }

    this.actions = new Actions(this.#httpEndpoint, this.#logger, this.#apiKey)
  }

  get #log() {
    return this.#logger
  }

  #ioResponseHandlers = new Map<string, (value: T_IO_RESPONSE) => void>()
  #pendingIOCalls = new Map<string, string>()
  #transactionLoadingStates = new Map<string, LoadingState>()
  #ws: ISocket | undefined = undefined
  #serverRpc:
    | DuplexRPCClient<typeof wsServerSchema, typeof hostSchema>
    | undefined = undefined
  #isConnected = false

  get isConnected() {
    return this.#isConnected
  }

  async listen() {
    if (Object.keys(this.#actions).length === 0) {
      this.#log.prod(
        'Calling listen() with no defined actions is a no-op, skipping'
      )
      return
    }

    await this.#createSocketConnection()
    this.#createRPCClient()
    await this.#initializeHost()
  }

  async notify(config: NotifyConfig): Promise<void> {
    let body: z.infer<typeof NOTIFY['inputs']>
    try {
      body = NOTIFY.inputs.parse({
        ...config,
        deliveryInstructions: config.delivery,
        createdAt: new Date().toISOString(),
      })
    } catch (err) {
      this.#logger.debug(err)
      throw new IntervalError('Invalid input.')
    }

    if (!config.transactionId && this.environment === 'development') {
      this.#log.prod(
        'Calls to notify() outside of a transaction currently have no effect when Interval is instantiated with a development API key. Please use a live key to send notifications.'
      )
    }

    const response = await fetch(`${this.#httpEndpoint}/api/notify`, {
      method: 'POST',
      headers: {
        'Content-Type': 'application/json',
        Authorization: `Bearer ${this.#apiKey}`,
      },
      body: JSON.stringify(body),
    })
      .then(r => r.json())
      .then(r => NOTIFY.returns.parseAsync(r))
      .catch(err => {
        this.#logger.debug(err)
        throw new IntervalError('Received invalid API response.')
      })

    if (response.type === 'error') {
      throw new IntervalError(
        `There was a problem sending the notification: ${response.message}`
      )
    }

    return
  }

  /**
   * Resends pending IO calls upon reconnection.
   */
  async #resendPendingIOCalls() {
    if (!this.#isConnected) return

    while (this.#pendingIOCalls.size > 0) {
      await Promise.allSettled(
        Array.from(this.#pendingIOCalls.entries()).map(
          ([transactionId, ioCall]) =>
            this.#send('SEND_IO_CALL', {
              transactionId,
              ioCall,
            })
              .then(() => {
                this.#pendingIOCalls.delete(transactionId)
                this.#transactionLoadingStates.delete(transactionId)
              })
              .catch(async err => {
                if (err instanceof IOError) {
                  this.#logger.error(
                    'Failed resending pending IO call: ',
                    err.kind
                  )

                  if (
                    err.kind === 'CANCELED' ||
                    err.kind === 'TRANSACTION_CLOSED'
                  ) {
                    this.#logger.debug('Aborting resending pending IO call')
                    this.#pendingIOCalls.delete(transactionId)
                    return
                  }
                } else {
                  this.#logger.debug('Failed resending pending IO call:', err)
                }

                this.#logger.debug(
                  `Trying again in ${Math.round(
                    this.#retryIntervalMs / 1000
                  )}s...`
                )
                await sleep(this.#retryIntervalMs)
              })
        )
      )
    }
  }

  /**
   * Resends pending transaction loading states upon reconnection.
   */
  async #resendTransactionLoadingStates() {
    if (!this.#isConnected) return

    while (this.#transactionLoadingStates.size > 0) {
      await Promise.allSettled(
        Array.from(this.#transactionLoadingStates.entries()).map(
          ([transactionId, loadingState]) =>
            this.#send('SEND_LOADING_CALL', {
              transactionId,
              ...loadingState,
            })
              .then(() => {
                this.#transactionLoadingStates.delete(transactionId)
              })
              .catch(async err => {
                if (err instanceof IOError) {
                  this.#logger.error(
                    'Failed resending transaction loading state: ',
                    err.kind
                  )

                  if (
                    err.kind === 'CANCELED' ||
                    err.kind === 'TRANSACTION_CLOSED'
                  ) {
                    this.#logger.debug(
                      'Aborting resending transaction loading state'
                    )
                    this.#pendingIOCalls.delete(transactionId)
                    return
                  }
                } else {
                  this.#logger.debug('Failed resending pending IO call:', err)
                }

                this.#logger.debug(
                  `Trying again in ${Math.round(
                    this.#retryIntervalMs / 1000
                  )}s...`
                )
                await sleep(this.#retryIntervalMs)
              })
        )
      )
    }
  }

  async #findOrCreateGhostModeAccount() {
    let config = await localConfig.get()

    let ghostOrgId = config?.ghostOrgId

    if (!ghostOrgId) {
      const response = await fetch(
        this.#httpEndpoint + '/api/auth/ghost/create',
        {
          method: 'POST',
          headers: {
            'Content-Type': 'application/json',
          },
        }
      )
        .then(r => r.json())
        .then(r => CREATE_GHOST_MODE_ACCOUNT.returns.parseAsync(r))
        .catch(err => {
          this.#log.debug(err)
          throw new IntervalError('Received invalid API response.')
        })

      await localConfig.write({
        ghostOrgId: response.ghostOrgId,
      })

      ghostOrgId = response.ghostOrgId
    }

    return ghostOrgId
  }

  /**
   * Establishes the underlying ISocket connection to Interval.
   */
  async #createSocketConnection(connectConfig?: SetupConfig) {
    const id = connectConfig?.instanceId ?? v4()

    const headers: Record<string, string> = { 'x-instance-id': id }
    if (this.#apiKey) {
      headers['x-api-key'] = this.#apiKey
    } else if (!this.#apiKey) {
      this.#ghostOrgId = await this.#findOrCreateGhostModeAccount()
      headers['x-ghost-org-id'] = this.#ghostOrgId
    }

    const ws = new ISocket(
      new WebSocket(this.#endpoint, {
        headers,
        followRedirects: true,
      }),
      { id }
    )

    ws.onClose.attach(async ([code, reason]) => {
      this.#log.error(`❗ Could not connect to Interval (code ${code})`)

      if (reason) {
        this.#log.error('Reason:', reason)
      }

      if (this.#pingIntervalHandle) {
        clearInterval(this.#pingIntervalHandle)
        this.#pingIntervalHandle = undefined
      }
      // don't initialize retry process again if already started
      if (!this.#isConnected) return

      this.#log.prod('🔌 Reconnecting...')

      this.#isConnected = false

      while (!this.#isConnected) {
        this.#createSocketConnection({ instanceId: ws.id })
          .then(() => {
            this.#log.prod('⚡ Reconnection successful')
            this.#isConnected = true
            this.#resendPendingIOCalls()
            this.#resendTransactionLoadingStates()
          })
          .catch(() => {
            /* */
          })

        this.#log.prod(
          `Unable to connect. Retrying in ${Math.round(
            this.#retryIntervalMs / 1000
          )}s...`
        )
        await sleep(this.#retryIntervalMs)
      }
    })

    await ws.connect()

    this.#ws = ws
    this.#isConnected = true

    let lastSuccessfulPing = new Date()
    this.#pingIntervalHandle = setInterval(async () => {
      if (!this.#isConnected) {
        if (this.#pingIntervalHandle) {
          clearInterval(this.#pingIntervalHandle)
          this.#pingIntervalHandle = undefined
        }

        return
      }

      try {
        await ws.ping()
        lastSuccessfulPing = new Date()
      } catch (err) {
        this.#logger.warn('Pong not received in time')
        if (!(err instanceof TimeoutError)) {
          this.#logger.error(err)
        }

        if (
          lastSuccessfulPing.getTime() <
          new Date().getTime() - this.#closeUnresponsiveConnectionTimeoutMs
        ) {
          this.#logger.error(
            'No pong received in last three minutes, closing connection to Interval and retrying...'
          )
          if (this.#pingIntervalHandle) {
            clearInterval(this.#pingIntervalHandle)
            this.#pingIntervalHandle = undefined
          }
          ws.close()
        }
      }
    }, this.#pingIntervalMs)

    if (!this.#serverRpc) return

    this.#serverRpc.setCommunicator(ws)

    await this.#initializeHost()
  }

  /**
   * Creates the DuplexRPCClient responsible for sending
   * messages to Interval.
   */
  #createRPCClient() {
    if (!this.#ws) {
      throw new Error('ISocket not initialized')
    }

    const serverRpc = new DuplexRPCClient({
      communicator: this.#ws,
      canCall: wsServerSchema,
      canRespondTo: hostSchema,
      handlers: {
        START_TRANSACTION: async inputs => {
          if (!this.organization) {
            this.#log.error('No organization defined')
            return
          }

          const { actionName: actionSlug, transactionId } = inputs
          const actionDef = this.#actions[actionSlug]
          const actionHandler =
            'handler' in actionDef ? actionDef.handler : actionDef
          this.#log.debug(actionHandler)

          if (!actionHandler) {
            this.#log.debug('No actionHandler called', actionSlug)
            return
          }

          const client = new IOClient({
            logger: this.#logger,
            send: async ioRenderInstruction => {
              const ioCall = JSON.stringify(ioRenderInstruction)
              this.#pendingIOCalls.set(transactionId, ioCall)

              await this.#send('SEND_IO_CALL', {
                transactionId,
                ioCall,
              })

              this.#transactionLoadingStates.delete(transactionId)
            },
          })

          this.#ioResponseHandlers.set(
            transactionId,
            client.onResponse.bind(client)
          )

          // To maintain consistent ordering for logs despite network race conditions
          let logIndex = 0

          const ctx: ActionCtx = {
            user: inputs.user,
            params: deserializeDates(inputs.params),
            environment: inputs.environment,
            organization: this.organization,
            action: {
              slug: actionSlug,
            },
            log: (...args) => this.#sendLog(transactionId, logIndex++, ...args),
            notify: async config => {
              await this.notify({
                ...config,
                transactionId: inputs.transactionId,
              })
            },
            loading: new TransactionLoadingState({
              logger: this.#logger,
              send: async loadingState => {
                this.#transactionLoadingStates.set(transactionId, loadingState)
                await this.#send('SEND_LOADING_CALL', {
                  transactionId,
                  ...loadingState,
                })
              },
            }),
          }

          const { io } = client

          actionLocalStorage.run({ io, ctx }, () => {
            actionHandler(client.io, ctx)
              .then(res => {
                // Allow actions to return data even after being canceled

                const result: ActionResultSchema = {
                  schemaVersion: TRANSACTION_RESULT_SCHEMA_VERSION,
                  status: 'SUCCESS',
                  data: res || null,
                }

                return result
              })
              .catch(err => {
                // Action did not catch the cancellation error
                if (err instanceof IOError && err.kind === 'CANCELED') throw err

                this.#logger.error(err)

                const result: ActionResultSchema = {
                  schemaVersion: TRANSACTION_RESULT_SCHEMA_VERSION,
                  status: 'FAILURE',
                  data: err.message
                    ? { error: err.name, message: err.message }
                    : null,
                }

                return result
              })
              .then((res: ActionResultSchema) => {
                this.#send('MARK_TRANSACTION_COMPLETE', {
                  transactionId,
                  result: JSON.stringify(res),
                })
              })
              .catch(err => {
                if (err instanceof IOError) {
                  switch (err.kind) {
                    case 'CANCELED':
                      this.#log.prod(
                        'Transaction canceled for action',
                        actionSlug
                      )
                      break
                    case 'TRANSACTION_CLOSED':
                      this.#log.prod(
                        'Attempted to make IO call after transaction already closed in action',
                        actionSlug
                      )
                      break
                  }
                }
              })
              .finally(() => {
                this.#pendingIOCalls.delete(transactionId)
                this.#transactionLoadingStates.delete(transactionId)
                this.#ioResponseHandlers.delete(transactionId)
              })
          })

          return
        },
        IO_RESPONSE: async inputs => {
          this.#log.debug('got io response', inputs)

          try {
            const ioResp = IO_RESPONSE.parse(JSON.parse(inputs.value))
            const replyHandler = this.#ioResponseHandlers.get(
              ioResp.transactionId
            )

            if (!replyHandler) {
              this.#log.debug('Missing reply handler for', inputs.transactionId)
              return
            }

            replyHandler(ioResp)
          } catch (err) {
            if (err instanceof ZodError) {
              this.#log.error('Received invalid IO response:', inputs)
              this.#log.debug(err)
            } else {
              this.#log.error('Failed handling IO response:', err)
            }
          }
        },
      },
    })

    this.#serverRpc = serverRpc
  }

  /**
   * Sends the `INITIALIZE_HOST` RPC call to Interval,
   * declaring the actions that this host is responsible for handling.
   */
  async #initializeHost() {
    if (!this.#serverRpc) {
      throw new IntervalError('serverRpc not initialized')
    }

    if (!this.#ws) {
      throw new IntervalError('ISocket not initialized')
    }

    const actions = Object.entries(this.#actions).map(([slug, def]) => ({
      slug,
      ...('handler' in def ? def : {}),
      handler: undefined,
    }))
    const slugs = Object.keys(this.#actions)

<<<<<<< HEAD
    if (slugs.length === 0) {
      this.#log.prod('No actions defined, skipping host initialization')
      return
    }

    const loggedIn = await this.#send('INITIALIZE_HOST', {
=======
    const response = await this.#send('INITIALIZE_HOST', {
>>>>>>> 41ed45e3
      apiKey: this.#apiKey,
      actions,
      sdkName: pkg.name,
      sdkVersion: pkg.version,
    })

    if (!response) {
      throw new IntervalError('Unknown error')
    }

    if (response.sdkAlert) {
      console.log('')

      const WARN_EMOJI = '\u26A0\uFE0F'
      const ERROR_EMOJI = '‼️'

      const { severity, message } = response.sdkAlert

      switch (severity) {
        case 'INFO':
          this.#log.prod('🆕\tA new Interval SDK version is available.')
          break
        case 'WARNING':
          this.#log.prod(
            `${WARN_EMOJI}\tThis version of the Interval SDK has been deprecated. Please update as soon as possible, it will not work in a future update.`
          )
          break
        case 'ERROR':
          this.#log.prod(
            `${ERROR_EMOJI}\tThis version of the Interval SDK is no longer supported. Your app will not work until you update.`
          )
          break
      }

      if (message) {
        this.#log.prod(message)
      }

      this.#log.prod("\t- See what's new at:", CHANGELOG_URL)
      this.#log.prod(
        '\t- Update now by running:',
        getInstallCommand(`${pkg.name}@latest`, detectPackageManager())
      )

      console.log('')
    }

    if (response.type === 'error') {
      throw new IntervalError(response.message)
    } else {
      if (response.invalidSlugs.length > 0) {
        this.#log.warn('[Interval]', '⚠ Invalid slugs detected:\n')

        for (const slug of response.invalidSlugs) {
          this.#log.warn(`  - ${slug}`)
        }

        this.#log.warn(
          '\nAction slugs must contain only letters, numbers, underscores, periods, and hyphens.'
        )

        if (response.invalidSlugs.length === slugs.length) {
          throw new IntervalError('No valid slugs provided')
        }
      }

      this.organization = response.organization
      this.environment = response.environment

      this.#log.prod(
        `🔗 Connected! Access your actions at: ${response.dashboardUrl}`
      )
      this.#log.debug('Host ID:', this.#ws.id)
    }
  }

  async #send<MethodName extends keyof typeof wsServerSchema>(
    methodName: MethodName,
    inputs: z.input<typeof wsServerSchema[MethodName]['inputs']>
  ) {
    if (!this.#serverRpc) throw new IntervalError('serverRpc not initialized')

    while (true) {
      try {
        return await this.#serverRpc.send(methodName, inputs)
      } catch (err) {
        if (err instanceof TimeoutError) {
          this.#log.debug(
            `RPC call timed out, retrying in ${Math.round(
              this.#retryIntervalMs / 1000
            )}s...`
          )
          this.#log.debug(err)
          sleep(this.#retryIntervalMs)
        } else {
          throw err
        }
      }
    }
  }

  /**
   * This is used for testing and intentionally non-private.
   * Do not use unless you're absolutely sure what you're doing.
   */
  protected async __dangerousInternalSend(methodName: any, inputs: any) {
    if (!this.#serverRpc) throw new IntervalError('serverRpc not initialized')

    return await this.#serverRpc.send(methodName, inputs)
  }

  #sendLog(transactionId: string, index: number, ...args: any[]) {
    if (!args.length) return

    let data = args
      .map(arg => {
        if (arg === undefined) return 'undefined'
        if (typeof arg === 'string') return arg
        return JSON.stringify(arg, undefined, 2)
      })
      .join(' ')

    if (data.length > 10_000) {
      data =
        data.slice(0, 10_000) +
        '...' +
        '\n^ Warning: 10k logline character limit reached.\nTo avoid this error, try separating your data into multiple ctx.log() calls.'
    }

    this.#send('SEND_LOG', {
      transactionId,
      data,
      index,
      timestamp: new Date().valueOf(),
    })
  }
}

/**
 * This is effectively a namespace inside of Interval with a little bit of its own state.
 */
class Actions {
  #logger: Logger
  #apiKey?: string
  #endpoint: string

  constructor(endpoint: string, logger: Logger, apiKey?: string) {
    this.#apiKey = apiKey
    this.#logger = logger
    this.#endpoint = endpoint + '/api/actions'
  }

  #getAddress(path: string): string {
    if (path.startsWith('/')) {
      path = path.substring(1)
    }

    return `${this.#endpoint}/${path}`
  }

  async enqueue(
    slug: string,
    config: Pick<QueuedAction, 'assignee' | 'params'> = {}
  ): Promise<QueuedAction> {
    let body: z.infer<typeof ENQUEUE_ACTION['inputs']>
    try {
      body = ENQUEUE_ACTION.inputs.parse({
        ...config,
        slug,
      })
    } catch (err) {
      this.#logger.debug(err)
      throw new IntervalError('Invalid input.')
    }

    const response = await fetch(this.#getAddress('enqueue'), {
      method: 'POST',
      headers: {
        'Content-Type': 'application/json',
        Authorization: `Bearer ${this.#apiKey}`,
      },
      body: JSON.stringify(body),
    })
      .then(r => r.json())
      .then(r => ENQUEUE_ACTION.returns.parseAsync(r))
      .catch(err => {
        this.#logger.debug(err)
        throw new IntervalError('Received invalid API response.')
      })

    if (response.type === 'error') {
      throw new IntervalError(
        `There was a problem enqueuing the action: ${response.message}`
      )
    }

    return {
      id: response.id,
      ...config,
    }
  }

  async dequeue(id: string): Promise<QueuedAction> {
    let body: z.infer<typeof DEQUEUE_ACTION['inputs']>
    try {
      body = DEQUEUE_ACTION.inputs.parse({
        id,
      })
    } catch (err) {
      this.#logger.debug(err)
      throw new IntervalError('Invalid input.')
    }

    const response = await fetch(this.#getAddress('dequeue'), {
      method: 'POST',
      headers: {
        'Content-Type': 'application/json',
        Authorization: `Bearer ${this.#apiKey}`,
      },
      body: JSON.stringify(body),
    })
      .then(r => r.json())
      .then(r => DEQUEUE_ACTION.returns.parseAsync(r))
      .catch(err => {
        this.#logger.debug(err)
        throw new IntervalError('Received invalid API response.')
      })

    if (response.type === 'error') {
      throw new IntervalError(
        `There was a problem enqueuing the action: ${response.message}`
      )
    }

    const { type, ...rest } = response

    return rest
  }
}

export { Interval, IOError }<|MERGE_RESOLUTION|>--- conflicted
+++ resolved
@@ -683,16 +683,12 @@
     }))
     const slugs = Object.keys(this.#actions)
 
-<<<<<<< HEAD
     if (slugs.length === 0) {
       this.#log.prod('No actions defined, skipping host initialization')
       return
     }
 
-    const loggedIn = await this.#send('INITIALIZE_HOST', {
-=======
     const response = await this.#send('INITIALIZE_HOST', {
->>>>>>> 41ed45e3
       apiKey: this.#apiKey,
       actions,
       sdkName: pkg.name,
