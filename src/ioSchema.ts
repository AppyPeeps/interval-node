import { z } from 'zod'

export const IO_RENDER = z.object({
  id: z.string(),
  inputGroupKey: z.string(),
  toRender: z.array(
    z.object({
      methodName: z.string(),
      label: z.string(),
      props: z.any(),
<<<<<<< HEAD
      isStateful: z.boolean().optional(),
=======
>>>>>>> 4ba7fe9e
    })
  ),
  kind: z.literal('RENDER'),
})

export const IO_RESPONSE = z.object({
  id: z.string(),
  transactionId: z.string(),
  kind: z.union([z.literal('RETURN'), z.literal('SET_STATE')]),
  values: z.array(z.any()),
})

export type T_IO_RENDER = z.infer<typeof IO_RENDER>
export type T_IO_RESPONSE = z.infer<typeof IO_RESPONSE>
export type T_IO_RESPONSE_KIND = T_IO_RESPONSE['kind']

export const typeValue = z.enum([
  'string',
  'string?',
  'number',
  'number?',
  'boolean',
  'boolean?',
])
export type TypeValue = z.infer<typeof typeValue>

const labelValue = z.object({
  label: z.string(),
  value: z.string(),
})

const richSelectOption = z.object({
  label: z.string(),
  value: z.string(),
  description: z.optional(z.string()),
  imageUrl: z.optional(z.string()),
})

/**
 * Any methods with an `immediate` property defined (at all, not just truthy)
 * will resolve immediately when awaited.
 */
export function resolvesImmediately(methodName: T_IO_METHOD_NAMES): boolean {
  return 'immediate' in ioSchema[methodName]
}

export const ioSchema = {
  INPUT_TEXT: {
    props: z.object({
      helpText: z.optional(z.string()),
      defaultValue: z.optional(z.string()),
      multiline: z.optional(z.boolean()),
      lines: z.optional(z.number()),
    }),
    state: z.null(),
    returns: z.string(),
  },
  INPUT_EMAIL: {
    props: z.object({
      helpText: z.optional(z.string()),
      defaultValue: z.optional(z.string()),
    }),
    state: z.null(),
    returns: z.string(),
  },
  INPUT_NUMBER: {
    props: z.object({
      min: z.optional(z.number()),
      max: z.optional(z.number()),
      prepend: z.optional(z.string()),
      helpText: z.optional(z.string()),
      defaultValue: z.optional(z.number()),
    }),
    state: z.null(),
    returns: z.number(),
  },
  INPUT_BOOLEAN: {
    props: z.object({
      helpText: z.optional(z.string()),
      defaultValue: z.optional(z.boolean()),
    }),
    state: z.null(),
    returns: z.boolean(),
  },
  INPUT_RICH_TEXT: {
    props: z.object({
      helpText: z.optional(z.string()),
    }),
    state: z.null(),
    returns: z.string(),
  },
  INPUT_SPREADSHEET: {
    props: z.object({
      helpText: z.string().optional(),
      columns: z.record(typeValue),
    }),
    state: z.null(),
    returns: z.array(
      z.record(z.union([z.string(), z.number(), z.boolean(), z.null()]))
    ),
  },
  SELECT_TABLE: {
    props: z.object({
      helpText: z.optional(z.string()),
      defaultValue: z.optional(
        z.array(
          z.record(
            z.union([
              z.string(),
              z.number(),
              z.boolean(),
              z.null(),
              z.undefined(),
            ])
          )
        )
      ),
      data: z.array(
        z.record(
          z.union([
            z.string(),
            z.number(),
            z.boolean(),
            z.null(),
            z.undefined(),
          ])
        )
      ),
    }),
    state: z.null(),
    returns: z.array(
      z.record(
        z.union([z.string(), z.number(), z.boolean(), z.null(), z.undefined()])
      )
    ),
  },
  SELECT_SINGLE: {
    props: z.object({
      options: z.array(richSelectOption),
      helpText: z.optional(z.string()),
      defaultValue: z.optional(richSelectOption),
      searchable: z.optional(z.boolean()),
    }),
    state: z.object({ queryTerm: z.string() }),
    returns: richSelectOption,
  },
  SELECT_MULTIPLE: {
    props: z.object({
      options: z.array(labelValue),
      helpText: z.optional(z.string()),
      defaultValue: z.optional(z.array(labelValue)),
    }),
    state: z.null(),
    returns: z.array(labelValue),
  },
  SELECT_USER: {
    props: z.object({
      userList: z.array(
        z.object({
          id: z.union([z.string(), z.number()]),
          name: z.string(),
          email: z.string().optional(),
          imageUrl: z.string().optional(),
        })
      ),
    }),
    state: z.object({ queryTerm: z.string() }),
    returns: z.object({
      id: z.union([z.string(), z.number()]),
      name: z.string(),
      email: z.string().optional(),
      imageUrl: z.string().optional(),
    }),
  },
  DISPLAY_HEADING: {
    props: z.object({}),
    state: z.null(),
    returns: z.null(),
    immediate: z.literal(true),
  },
  DISPLAY_MARKDOWN: {
    props: z.object({}),
    state: z.null(),
    returns: z.null(),
    immediate: z.literal(true),
  },
  DISPLAY_PROGRESS_STEPS: {
    props: z.object({
      steps: z.object({
        completed: z.number(),
        total: z.number(),
      }),
      currentStep: z.string().optional(),
      subTitle: z.string().optional(),
    }),
    state: z.null(),
    returns: z.null(),
    immediate: z.literal(true),
  },
  DISPLAY_PROGRESS_INDETERMINATE: {
    props: z.object({}),
    state: z.null(),
    returns: z.null(),
    immediate: z.literal(true),
  },
  DISPLAY_PROGRESS_THROUGH_LIST: {
    props: z.object({
      items: z.array(
        z.object({
          label: z.string(),
          isComplete: z.boolean(),
          resultDescription: z.union([z.null(), z.string()]),
        })
      ),
    }),
    state: z.null(),
    returns: z.null(),
  },
}

export type T_IO_Schema = typeof ioSchema
export type T_IO_METHOD_NAMES = keyof T_IO_Schema

type T_Fields = 'props' | 'state' | 'returns'

export type T_IO_METHOD<MN extends T_IO_METHOD_NAMES, Field extends T_Fields> =
  z.infer<T_IO_Schema[MN][Field]><|MERGE_RESOLUTION|>--- conflicted
+++ resolved
@@ -8,10 +8,6 @@
       methodName: z.string(),
       label: z.string(),
       props: z.any(),
-<<<<<<< HEAD
-      isStateful: z.boolean().optional(),
-=======
->>>>>>> 4ba7fe9e
     })
   ),
   kind: z.literal('RENDER'),
@@ -237,5 +233,7 @@
 
 type T_Fields = 'props' | 'state' | 'returns'
 
-export type T_IO_METHOD<MN extends T_IO_METHOD_NAMES, Field extends T_Fields> =
-  z.infer<T_IO_Schema[MN][Field]>+export type T_IO_METHOD<
+  MN extends T_IO_METHOD_NAMES,
+  Field extends T_Fields
+> = z.infer<T_IO_Schema[MN][Field]>