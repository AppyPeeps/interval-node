--- conflicted
+++ resolved
@@ -234,7 +234,6 @@
 type T_Fields = 'props' | 'state' | 'returns'
 
 export type T_IO_METHOD<MN extends T_IO_METHOD_NAMES, Field extends T_Fields> =
-<<<<<<< HEAD
   z.infer<T_IO_Schema[MN][Field]>
 
 type JSONPrimitive = string | number | boolean | null
@@ -256,7 +255,4 @@
   schemaVersion: 1
   status: 'SUCCESS' | 'FAILURE'
   data: IOFunctionReturnType | null
-}
-=======
-  z.infer<T_IO_Schema[MN][Field]>
->>>>>>> 4ba7fe9e
+}