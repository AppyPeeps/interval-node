import type { WebSocket as NodeWebSocket } from 'ws'
import { Evt } from 'evt'
import { v4 } from 'uuid'
import { z } from 'zod'

const MESSAGE_META = z.object({
  data: z.any(),
  id: z.string(),
  type: z.union([z.literal('ACK'), z.literal('MESSAGE')]),
})

export class TimeoutError extends Error {}

interface PendingMessage {
  data: string
  onAckReceived: () => void
}

interface ISocketConfig {
  connectTimeout?: number
  sendTimeout?: number
  pingTimeout?: number
  id?: string // manually specifying ids is helpful for debugging
}

export default class ISocket {
  private ws: WebSocket | NodeWebSocket
  private connectTimeout: number
  private sendTimeout: number
  private pingTimeout: number
  private isAuthenticated: boolean
  private timeouts: Set<NodeJS.Timeout>
  onMessage: Evt<string>
  onOpen: Evt<void>
  onError: Evt<Error>
  onClose: Evt<[number, string]>
  onAuthenticated: Evt<void>
  id: string

  private pendingMessages = new Map<string, PendingMessage>()

  /** Client **/
  async connect() {
    return new Promise<void>((resolve, reject) => {
      if (this.ws.readyState === this.ws.OPEN && this.isAuthenticated) {
        return resolve()
      }

      const failTimeout = setTimeout(
        () => reject(new TimeoutError()),
        this.connectTimeout
      )

      this.timeouts.add(failTimeout)

      this.onAuthenticated.attach(() => {
        clearTimeout(failTimeout)
        this.timeouts.delete(failTimeout)
        return resolve()
      })
    })
  }

<<<<<<< HEAD
  async confirmAuthentication() {
    return this.send('authenticated')
=======
  /** Server **/
  confirmAuthentication() {
    this.send('authenticated')
>>>>>>> 596d3649
    // .then(() => console.log('Client knows it is authenticated'))
    // .catch(e => console.log('client does not know its authenticated'))
  }

  /** Both **/
  async send(data: string) {
    return new Promise<void>((resolve, reject) => {
      const id = v4()

      const failTimeout = setTimeout(() => {
        reject(new TimeoutError())
      }, this.sendTimeout)

      this.timeouts.add(failTimeout)

      this.pendingMessages.set(id, {
        data,
        onAckReceived: () => {
          clearTimeout(failTimeout)
          this.timeouts.delete(failTimeout)
          resolve()
        },
      })
      this.ws.send(JSON.stringify({ id, data, type: 'MESSAGE' }))
    })
  }

  /** Both **/
  close() {
    return this.ws.close()
  }

  constructor(ws: WebSocket | NodeWebSocket, config?: ISocketConfig) {
    // this works but on("error") does not. No idea why ¯\_(ツ)_/¯
    // will emit "closed" regardless
    // this.ws.addEventListener('error', e => {
    //   this.dispatchEvent(e)
    // })

    this.onMessage = new Evt<string>()
    this.onOpen = new Evt<void>()
    this.onError = new Evt<Error>()
    this.onClose = new Evt<[number, string]>()
    this.onAuthenticated = new Evt<void>()
    this.timeouts = new Set()

    this.ws = ws

    this.id = config?.id || v4()
    this.connectTimeout = config?.connectTimeout ?? 15_000
    this.sendTimeout = config?.sendTimeout ?? 3000
    this.pingTimeout = config?.pingTimeout ?? 3000
    this.isAuthenticated = false

    this.onClose.attach(() => {
      for (const timeout of this.timeouts) {
        clearTimeout(timeout)
      }
      this.timeouts.clear()
    })

    this.ws.onopen = () => {
      this.onOpen.post()
    }

    this.ws.onclose = (ev: CloseEvent) => {
      this.onClose.post([ev.code, ev.reason])
    }

    this.ws.onerror = (ev: ErrorEvent | Event) => {
      const message = 'message' in ev ? ev.message : 'Unknown error'
      this.onError.post(new Error(message))
    }

    this.ws.onmessage = (evt: MessageEvent) => {
      // only in browser
      if (evt.stopPropagation) {
        evt.stopPropagation()
      }
      const data = JSON.parse(evt.data.toString())
      const meta = MESSAGE_META.parse(data)

      if (meta.type === 'ACK') {
        const pm = this.pendingMessages.get(meta.id)
        if (pm) {
          pm.onAckReceived()
          this.pendingMessages.delete(meta.id)
        }
      }
      if (meta.type === 'MESSAGE') {
        ws.send(JSON.stringify({ type: 'ACK', id: meta.id }))
        if (meta.data === 'authenticated') {
          this.isAuthenticated = true
          this.onAuthenticated.post()
          return
        }
        this.onMessage.post(meta.data)
      }
    }

    if ('pong' in ws) {
      ws.on('pong', buf => {
        const id = buf.toString()
        const pm = this.pendingMessages.get(id)
        if (pm?.data === 'ping') {
          pm.onAckReceived()
        }
      })
    }
  }

  get isPingSupported() {
    return 'ping' in this.ws
  }

  /** Both **/
  async ping() {
    if (!('ping' in this.ws)) {
      // Not supported in web client WebSocket
      throw new Error(
        'ping not supported in this underlying websocket connection'
      )
    }

    const ws = this.ws
    return new Promise<void>((resolve, reject) => {
      const pongTimeout = setTimeout(
        () => reject('Pong not received in time'),
        this.pingTimeout
      )
      this.timeouts.add(pongTimeout)

      const id = v4()
      this.pendingMessages.set(id, {
        data: 'ping',
        onAckReceived: () => {
          clearTimeout(pongTimeout)
          this.timeouts.delete(pongTimeout)
          resolve()
        },
      })
      ws.ping(id, undefined, err => {
        if (err) {
          reject(err)
        }
      })
    })
  }
}<|MERGE_RESOLUTION|>--- conflicted
+++ resolved
@@ -61,14 +61,9 @@
     })
   }
 
-<<<<<<< HEAD
+  /** Server **/
   async confirmAuthentication() {
     return this.send('authenticated')
-=======
-  /** Server **/
-  confirmAuthentication() {
-    this.send('authenticated')
->>>>>>> 596d3649
     // .then(() => console.log('Client knows it is authenticated'))
     // .catch(e => console.log('client does not know its authenticated'))
   }
