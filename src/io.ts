import { v4 } from 'uuid'
import { z } from 'zod'
<<<<<<< HEAD
import type { Logger } from '.'
import type {
  T_IO_RENDER,
  T_IO_RESPONSE,
  T_IO_Schema,
  T_IO_METHOD_NAMES,
} from './ioSchema'
=======
import { T_IO_Schema, T_IO_METHOD_NAMES } from './ioSchema'
import type { T_IO_RENDER, T_IO_RESPONSE } from './ioSchema'
>>>>>>> a401588b
import component, {
  AnyComponentType,
  ComponentType,
  ComponentReturnValue,
} from './component'
import progressThroughList from './components/progressThroughList'
import spreadsheet from './components/spreadsheet'
import selectTable from './components/selectTable'
import findAndSelectUser from './components/selectUser'
import findAndSelect, { selectSingle } from './components/selectSingle'

export type IOPromiseConstructor<
  MethodName extends T_IO_METHOD_NAMES,
  Output extends ComponentReturnValue<MethodName> = ComponentReturnValue<MethodName>
> = (c: ComponentType<MethodName>) => IOPromise<MethodName, Output>

<<<<<<< HEAD
export type IOComponentFunction<MethodName extends T_IO_METHOD_NAMES> = (
  label: string,
  props?: z.input<T_IO_Schema[MethodName]['props']>
) => IOPromise<MethodName>

export type ExclusiveIOComponentFunction<MethodName extends T_IO_METHOD_NAMES> =
  (
    label: string,
    props?: z.input<T_IO_Schema[MethodName]['props']>
  ) => ExclusiveIOPromise<MethodName>

export interface IOPromise<MethodName extends T_IO_METHOD_NAMES> {
  component: ComponentType<MethodName>
  _output: z.infer<ComponentType<MethodName>['schema']['returns']> | undefined
  then: Executor<MethodName>
  // This doesn't actually do anything, we only use it as a marker to provide
  // slightly better error messages to users if they use an exclusive method
  // inside a group.
  groupable: true
=======
export interface IOPromise<
  MethodName extends T_IO_METHOD_NAMES,
  Output extends ComponentReturnValue<MethodName> = ComponentReturnValue<MethodName>
> {
  component: ComponentType<MethodName>
  _output: Output | undefined
  then: Executor<MethodName, Output>
>>>>>>> a401588b
}

export type ExclusiveIOPromise<MethodName extends T_IO_METHOD_NAMES> = Omit<
  IOPromise<MethodName>,
  'groupable'
>

interface ClientConfig {
  logger: Logger
  send: (ioToRender: T_IO_RENDER) => Promise<void>
}

export type Executor<
  MethodName extends T_IO_METHOD_NAMES,
  Output extends ComponentReturnValue<MethodName> = ComponentReturnValue<MethodName>
> = (resolve: (output: Output) => void, reject?: () => void) => void

type IOPromiseMap = {
  [MethodName in T_IO_METHOD_NAMES]: IOPromise<MethodName>
}

/**
 * Map of IOPromises that can be rendered in a group.
 */
type GroupIOPromiseMap = {
  [MethodName in keyof IOPromiseMap]: T_IO_Schema[MethodName] extends {
    exclusive: z.ZodLiteral<true>
  }
    ? never
    : IOPromiseMap[MethodName]
}
type GroupIOPromise = GroupIOPromiseMap[T_IO_METHOD_NAMES]

export default function createIOClient(clientConfig: ClientConfig) {
  type ResponseHandlerFn = (fn: T_IO_RESPONSE) => void
  let onResponseHandler: ResponseHandlerFn | null = null

  async function renderComponents<
    Instances extends Readonly<[AnyComponentType, ...AnyComponentType[]]>
  >(componentInstances: Instances) {
    const inputGroupKey = v4()

    type ReturnValues = {
      -readonly [Idx in keyof Instances]: Instances[Idx] extends AnyComponentType
        ? z.infer<Instances[Idx]['schema']['returns']>
        : Instances[Idx]
    }

    async function render() {
      const packed: T_IO_RENDER = {
        id: v4(),
        inputGroupKey: inputGroupKey,
        toRender: componentInstances.map(inst => inst.getRenderInfo()),
        kind: 'RENDER',
      }

      await clientConfig.send(packed)
    }

    onResponseHandler = async result => {
      if (result.values.length !== componentInstances.length) {
        throw new Error('Mismatch in return array length')
      }

      if (result.kind === 'RETURN') {
        result.values.map((v, index) =>
          // @ts-ignore
          componentInstances[index].setReturnValue(v)
        )

        return
      }

      if (result.kind === 'SET_STATE') {
        for (const [index, newState] of result.values.entries()) {
          const prevState = componentInstances[index].getInstance().state

          if (JSON.stringify(newState) !== JSON.stringify(prevState)) {
            console.log(`New state at ${index}`, newState)
            // @ts-ignore
            await componentInstances[index].setState(newState)
          }
        }
        render()
      }
    }

    for (const c of componentInstances) {
      // every time any component changes their state, we call render (again)
      c.onStateChange(render)
    }

    // Initial render
    render()

    return Promise.all(
      componentInstances.map(comp => comp.returnValue)
    ) as unknown as Promise<ReturnValues>
  }

  async function group<
    PromiseInstances extends Readonly<[GroupIOPromise, ...GroupIOPromise[]]>,
    ComponentInstances extends Readonly<
      [AnyComponentType, ...AnyComponentType[]]
    >
  >(promiseInstances: PromiseInstances) {
    const componentInstances = promiseInstances.map(pi => {
      // In case user is using JavaScript or ignores the type error
      if (!pi.groupable) {
        clientConfig.logger.warn(
          '[Interval]',
          `Component with label "${pi.component.label}" is not supported inside a group, please remove it from the group`
        )
      }
      return pi.component
    }) as unknown as ComponentInstances

    type ReturnValues = {
      -readonly [Idx in keyof PromiseInstances]: PromiseInstances[Idx] extends GroupIOPromise
        ? NonNullable<PromiseInstances[Idx]['_output']>
        : PromiseInstances[Idx]
    }

    return renderComponents(componentInstances) as unknown as ReturnValues
  }

  function ioPromiseConstructor<
    MethodName extends T_IO_METHOD_NAMES,
    Output extends ComponentReturnValue<MethodName> = ComponentReturnValue<MethodName>
  >(component: ComponentType<MethodName>): IOPromise<MethodName, Output> {
    const _output: Output | undefined = undefined

    return {
      groupable: true,
      component,
      _output,
      then(resolve) {
        const componentInstances = [component] as unknown as Readonly<
          [AnyComponentType, ...AnyComponentType[]]
        >

        renderComponents(componentInstances).then(([result]) => {
          resolve(result as NonNullable<typeof _output>)
        })
      },
    }
  }

  function aliasComponentName<MethodName extends T_IO_METHOD_NAMES>(
    methodName: MethodName
  ): IOComponentFunction<MethodName> {
    return (
      label: string,
      props?: z.input<T_IO_Schema[MethodName]['props']>
    ) => {
      const c = component(methodName, label, props)
      return ioPromiseConstructor(c)
    }
  }

  /**
   * A simple wrapper that strips the marker prop to create
   * a type error if you try to use it in a group.
   */
  function makeExclusive<MethodName extends T_IO_METHOD_NAMES>(
    inner: IOComponentFunction<MethodName>
  ): ExclusiveIOComponentFunction<MethodName> {
    return (
      label: string,
      props?: z.input<T_IO_Schema[MethodName]['props']>
    ) => {
      const { groupable, ...rest } = inner(label, props)
      return rest
    }
  }

  return {
    io: {
      group,

      confirm: makeExclusive(aliasComponentName('CONFIRM')),

      input: {
        text: aliasComponentName('INPUT_TEXT'),
        boolean: aliasComponentName('INPUT_BOOLEAN'),
        number: aliasComponentName('INPUT_NUMBER'),
        email: aliasComponentName('INPUT_EMAIL'),
        richText: aliasComponentName('INPUT_RICH_TEXT'),
      },
      select: {
        single: selectSingle(ioPromiseConstructor),
        multiple: aliasComponentName('SELECT_MULTIPLE'),
        table: selectTable(ioPromiseConstructor),
      },
      display: {
        heading: aliasComponentName('DISPLAY_HEADING'),
        markdown: aliasComponentName('DISPLAY_MARKDOWN'),
        object: aliasComponentName('DISPLAY_OBJECT'),
      },
      experimental: {
        progressThroughList: progressThroughList(ioPromiseConstructor),
        spreadsheet: spreadsheet(ioPromiseConstructor),
        findAndSelectUser: findAndSelectUser(ioPromiseConstructor),
        findAndSelect: findAndSelect(ioPromiseConstructor),
        progress: {
          steps: aliasComponentName('DISPLAY_PROGRESS_STEPS'),
          indeterminate: aliasComponentName('DISPLAY_PROGRESS_INDETERMINATE'),
        },
      },
    },
    onResponse: (result: T_IO_RESPONSE) => {
      if (onResponseHandler) {
        onResponseHandler?.(result)
      }
    },
  }
}

export type IOClient = ReturnType<typeof createIOClient><|MERGE_RESOLUTION|>--- conflicted
+++ resolved
@@ -1,6 +1,5 @@
 import { v4 } from 'uuid'
 import { z } from 'zod'
-<<<<<<< HEAD
 import type { Logger } from '.'
 import type {
   T_IO_RENDER,
@@ -8,10 +7,6 @@
   T_IO_Schema,
   T_IO_METHOD_NAMES,
 } from './ioSchema'
-=======
-import { T_IO_Schema, T_IO_METHOD_NAMES } from './ioSchema'
-import type { T_IO_RENDER, T_IO_RESPONSE } from './ioSchema'
->>>>>>> a401588b
 import component, {
   AnyComponentType,
   ComponentType,
@@ -28,41 +23,39 @@
   Output extends ComponentReturnValue<MethodName> = ComponentReturnValue<MethodName>
 > = (c: ComponentType<MethodName>) => IOPromise<MethodName, Output>
 
-<<<<<<< HEAD
-export type IOComponentFunction<MethodName extends T_IO_METHOD_NAMES> = (
+export type IOComponentFunction<
+  MethodName extends T_IO_METHOD_NAMES,
+  Output extends ComponentReturnValue<MethodName> = ComponentReturnValue<MethodName>
+> = (
   label: string,
   props?: z.input<T_IO_Schema[MethodName]['props']>
-) => IOPromise<MethodName>
-
-export type ExclusiveIOComponentFunction<MethodName extends T_IO_METHOD_NAMES> =
-  (
-    label: string,
-    props?: z.input<T_IO_Schema[MethodName]['props']>
-  ) => ExclusiveIOPromise<MethodName>
-
-export interface IOPromise<MethodName extends T_IO_METHOD_NAMES> {
+) => IOPromise<MethodName, Output>
+
+export type ExclusiveIOComponentFunction<
+  MethodName extends T_IO_METHOD_NAMES,
+  Output extends ComponentReturnValue<MethodName> = ComponentReturnValue<MethodName>
+> = (
+  label: string,
+  props?: z.input<T_IO_Schema[MethodName]['props']>
+) => ExclusiveIOPromise<MethodName, Output>
+
+export interface IOPromise<
+  MethodName extends T_IO_METHOD_NAMES,
+  Output extends ComponentReturnValue<MethodName> = ComponentReturnValue<MethodName>
+> {
   component: ComponentType<MethodName>
-  _output: z.infer<ComponentType<MethodName>['schema']['returns']> | undefined
-  then: Executor<MethodName>
+  _output: Output | undefined
+  then: Executor<MethodName, Output>
   // This doesn't actually do anything, we only use it as a marker to provide
   // slightly better error messages to users if they use an exclusive method
   // inside a group.
   groupable: true
-=======
-export interface IOPromise<
-  MethodName extends T_IO_METHOD_NAMES,
-  Output extends ComponentReturnValue<MethodName> = ComponentReturnValue<MethodName>
-> {
-  component: ComponentType<MethodName>
-  _output: Output | undefined
-  then: Executor<MethodName, Output>
->>>>>>> a401588b
-}
-
-export type ExclusiveIOPromise<MethodName extends T_IO_METHOD_NAMES> = Omit<
-  IOPromise<MethodName>,
-  'groupable'
->
+}
+
+export type ExclusiveIOPromise<
+  MethodName extends T_IO_METHOD_NAMES,
+  Output extends ComponentReturnValue<MethodName> = ComponentReturnValue<MethodName>
+> = Omit<IOPromise<MethodName, Output>, 'groupable'>
 
 interface ClientConfig {
   logger: Logger
