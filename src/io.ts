import { v4 } from 'uuid'
import { z } from 'zod'
import type { Logger } from '.'
import type {
  T_IO_RENDER_INPUT,
  T_IO_RESPONSE,
  T_IO_PROPS,
  T_IO_RETURNS,
  T_IO_METHOD_NAMES,
} from './ioSchema'
import { AnyIOComponent } from './component'
import spreadsheet from './components/spreadsheet'
import { selectTable, displayTable } from './components/table'
import findAndSelectUser from './components/selectUser'
import findAndSelect, { selectSingle } from './components/selectSingle'
import selectMultiple from './components/selectMultiple'
import { date, datetime } from './components/inputDate'
import {
  IORenderSender,
  ResponseHandlerFn,
  IOError,
  MaybeOptionalGroupIOPromise,
  GroupIOPromise,
  OptionalGroupIOPromise,
  IOComponentFunction,
  ExclusiveIOComponentFunction,
  ComponentRenderer,
  IOComponentDefinition,
} from './types'
import { IOPromise, ExclusiveIOPromise } from './IOPromise'

interface ClientConfig {
  logger: Logger
  send: IORenderSender
}

/**
 * The client class that handles IO calls for a given transaction.
 *
 * Each transaction has its own IOClient which creates the IO argument
 * passed to action handlers that are aware of the transaction in order
 * to transmit IO calls correctly.
 */
export class IOClient {
  logger: Logger
  send: IORenderSender

  onResponseHandler: ResponseHandlerFn | undefined
  isCanceled = false

  constructor({ logger, send }: ClientConfig) {
    this.logger = logger
    this.send = send
  }

  /**
   * Creates a render loop for an IO call.
   *
   * Given a list of components (potentially only one if not rendering a group)
   * this method is responsible for sending the initial render call and handling
   * responses (returns, state updates, or cancellations) from Interval.
   * Resolves when it receives final responses or from Interval,
   * or throws an IOError of kind `CANCELED` if canceled.
   */
  async renderComponents<
    Components extends Readonly<[AnyIOComponent, ...AnyIOComponent[]]>
  >(components: Components) {
    if (this.isCanceled) {
      // Transaction is already canceled, host attempted more IO calls
      throw new IOError('TRANSACTION_CLOSED')
    }

    type ReturnValues = {
      -readonly [Idx in keyof Components]: Components[Idx] extends AnyIOComponent
        ? z.infer<Components[Idx]['schema']['returns']> | undefined
        : Components[Idx]
    }

    return new Promise<ReturnValues>(async (resolve, reject) => {
      const inputGroupKey = v4()
      let isReturned = false

      const render = async () => {
        const packed: T_IO_RENDER_INPUT = {
          id: v4(),
          inputGroupKey,
          toRender: components.map(c => c.getRenderInfo()),
          kind: 'RENDER',
        }

        await this.send(packed)
      }

      this.onResponseHandler = async result => {
        if (result.inputGroupKey && result.inputGroupKey !== inputGroupKey) {
          this.logger.debug('Received response for other input group')
          return
        }

        if (this.isCanceled || isReturned) {
          this.logger.debug('Received response after IO call complete')
          return
        }

        // Transaction canceled from Interval cloud UI
        if (result.kind === 'CANCELED') {
          this.isCanceled = true
          reject(new IOError('CANCELED'))
          return
        }

        if (result.values.length !== components.length) {
          throw new Error('Mismatch in return array length')
        }

        if (result.kind === 'RETURN') {
          isReturned = true

          result.values.map((v, index) =>
            // @ts-ignore
            components[index].setReturnValue(v)
          )

          return
        }

        if (result.kind === 'SET_STATE') {
          for (const [index, newState] of result.values.entries()) {
            const prevState = components[index].getInstance().state

            if (JSON.stringify(newState) !== JSON.stringify(prevState)) {
              this.logger.debug(`New state at ${index}`, newState)
              // @ts-ignore
              await components[index].setState(newState)
            }
          }
          render()
        }
      }

      for (const c of components) {
        // every time any component changes their state, we call render (again)
        c.onStateChange(render)
      }

      // Initial render
      render()

      const response = (await Promise.all(
        components.map(comp => comp.returnValue)
      )) as unknown as Promise<ReturnValues>

      resolve(response)
    })
  }

  /**
   * A thin wrapper around `renderComponents` that converts IOPromises into
   * their inner components, sends those components through `renderComponents`,
   * and transforms the response sent over the wire to the final return types
   * for each given component using the corresponding IOPromise's `getValue`
   * method.
   */
  async group<
    IOPromises extends Readonly<
      [MaybeOptionalGroupIOPromise, ...MaybeOptionalGroupIOPromise[]]
    >,
    Components extends Readonly<[AnyIOComponent, ...AnyIOComponent[]]>
  >(ioPromises: IOPromises) {
    const components = ioPromises.map(pi => {
      // In case user is using JavaScript or ignores the type error
      if (pi instanceof ExclusiveIOPromise) {
        this.logger.warn(
          '[Interval]',
          `Component with label "${pi.component.label}" is not supported inside a group, please remove it from the group`
        )
      }
      return pi.component
    }) as unknown as Components

    type ReturnValues = {
      -readonly [Idx in keyof IOPromises]: IOPromises[Idx] extends GroupIOPromise
        ? ReturnType<IOPromises[Idx]['getValue']>
        : IOPromises[Idx] extends OptionalGroupIOPromise
        ? ReturnType<IOPromises[Idx]['getValue']>
        : IOPromises[Idx]
    }

    return this.renderComponents(components).then(values =>
      values.map((val, i) => ioPromises[i].getValue(val as never))
    ) as unknown as ReturnValues
  }

  createIOMethod<
    MethodName extends T_IO_METHOD_NAMES,
    Props extends object,
    Output = T_IO_RETURNS<MethodName>
  >(
    methodName: MethodName,
    componentDef?: IOComponentDefinition<MethodName, Props, Output>
  ): IOComponentFunction<MethodName, Props, Output> {
    return (label: string, props?: Props) => {
      let internalProps = props ? (props as T_IO_PROPS<MethodName>) : {}
      let getValue = (r: T_IO_RETURNS<MethodName>) => r as unknown as Output
      let onStateChange: ReturnType<
        IOComponentDefinition<MethodName, Props, Output>
      >['onStateChange'] = undefined

      if (componentDef && props) {
        const componentGetters = componentDef(props)

        if (componentGetters.props) {
          internalProps = componentGetters.props
        }

        if (componentGetters.getValue) {
          getValue = componentGetters.getValue
        }

        if (componentGetters.onStateChange) {
          onStateChange = componentGetters.onStateChange
        }
      }

      return new IOPromise<MethodName, T_IO_PROPS<MethodName>, Output>({
        methodName,
        renderer: this.renderComponents.bind(
          this
        ) as ComponentRenderer<MethodName>,
        label,
        props: internalProps,
        valueGetter: getValue,
        onStateChange,
      })
    }
  }

  /**
   * A very thin wrapper function that converts an IOPromise to an
   * ExclusiveIOPromise, which cannot be rendered in a group.
   */
  makeExclusive<MethodName extends T_IO_METHOD_NAMES, Props, Output>(
    inner: IOComponentFunction<MethodName, Props, Output>
  ): ExclusiveIOComponentFunction<MethodName, Props, Output> {
    return (label: string, props?: Props) => {
      return new ExclusiveIOPromise(inner(label, props))
    }
  }

  /**
   * The namespace of IO functions available in action handlers.
   */
  get io() {
    return {
      group: this.group.bind(this),

      confirm: this.makeExclusive(this.createIOMethod('CONFIRM')),

      input: {
        text: this.createIOMethod('INPUT_TEXT'),
        boolean: this.createIOMethod('INPUT_BOOLEAN'),
        number: this.createIOMethod('INPUT_NUMBER'),
        email: this.createIOMethod('INPUT_EMAIL'),
        richText: this.createIOMethod('INPUT_RICH_TEXT'),
      },
      select: {
        single: this.createIOMethod('SELECT_SINGLE', selectSingle),
        multiple: this.createIOMethod('SELECT_MULTIPLE', selectMultiple),
        table: this.createIOMethod('SELECT_TABLE', selectTable),
      },
      display: {
<<<<<<< HEAD
        heading: this.createIOMethod('DISPLAY_HEADING'),
        markdown: this.createIOMethod('DISPLAY_MARKDOWN'),
        object: this.createIOMethod('DISPLAY_OBJECT'),
        table: this.createIOMethod('DISPLAY_TABLE', displayTable),
=======
        heading: aliasComponentName('DISPLAY_HEADING'),
        markdown: aliasComponentName('DISPLAY_MARKDOWN'),
        link: aliasComponentName('DISPLAY_LINK'),
        object: aliasComponentName('DISPLAY_OBJECT'),
        table: displayTable(ioPromiseConstructor),
>>>>>>> 81fb5c4b
      },
      experimental: {
        spreadsheet: this.createIOMethod('INPUT_SPREADSHEET', spreadsheet),
        findAndSelectUser: this.createIOMethod(
          'SELECT_USER',
          findAndSelectUser
        ),
        findAndSelect: this.createIOMethod('SELECT_SINGLE', findAndSelect),
        date: this.createIOMethod('INPUT_DATE', date),
        time: this.createIOMethod('INPUT_TIME'),
        datetime: this.createIOMethod('INPUT_DATETIME', datetime),
        progress: {
          steps: this.createIOMethod('DISPLAY_PROGRESS_STEPS'),
          indeterminate: this.createIOMethod('DISPLAY_PROGRESS_INDETERMINATE'),
        },
      },
    }
  }

  onResponse(result: T_IO_RESPONSE) {
    if (this.onResponseHandler) {
      try {
        this.onResponseHandler(result)
      } catch (err) {
        this.logger.error('Error in onResponseHandler:', err)
      }
    }
  }
}<|MERGE_RESOLUTION|>--- conflicted
+++ resolved
@@ -269,18 +269,11 @@
         table: this.createIOMethod('SELECT_TABLE', selectTable),
       },
       display: {
-<<<<<<< HEAD
         heading: this.createIOMethod('DISPLAY_HEADING'),
         markdown: this.createIOMethod('DISPLAY_MARKDOWN'),
+        link: this.createIOMethod('DISPLAY_LINK'),
         object: this.createIOMethod('DISPLAY_OBJECT'),
         table: this.createIOMethod('DISPLAY_TABLE', displayTable),
-=======
-        heading: aliasComponentName('DISPLAY_HEADING'),
-        markdown: aliasComponentName('DISPLAY_MARKDOWN'),
-        link: aliasComponentName('DISPLAY_LINK'),
-        object: aliasComponentName('DISPLAY_OBJECT'),
-        table: displayTable(ioPromiseConstructor),
->>>>>>> 81fb5c4b
       },
       experimental: {
         spreadsheet: this.createIOMethod('INPUT_SPREADSHEET', spreadsheet),
