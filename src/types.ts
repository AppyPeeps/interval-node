import type { z } from 'zod'
import type {
  T_IO_RENDER_INPUT,
  T_IO_RESPONSE,
  T_IO_PROPS,
  T_IO_RETURNS,
  T_IO_STATE,
  T_IO_Schema,
  T_IO_METHOD_NAMES,
  IOFunctionReturnType,
} from './ioSchema'
import type { HostSchema } from './internalRpcSchema'
import type { IOClient } from './classes/IOClient'
import type IOComponent from './classes/IOComponent'
import type { ComponentReturnValue } from './classes/IOComponent'
import type {
  IOPromise,
  OptionalIOPromise,
  ExclusiveIOPromise,
} from './classes/IOPromise'
import type IOError from './classes/IOError'
import type TransactionLoadingState from './classes/TransactionLoadingState'

export type ActionCtx = Pick<
  z.infer<HostSchema['START_TRANSACTION']['inputs']>,
  'user' | 'params' | 'environment'
> & {
  loading: TransactionLoadingState
  log: ActionLogFn
  notify: NotifyFn
  organization: {
    name: string
    slug: string
  }
  action: {
    slug: string
  }
}

export type ActionLogFn = (...args: any[]) => void

export type IO = IOClient['io']

export type IntervalActionHandler = (
  io: IO,
  ctx: ActionCtx
) => Promise<IOFunctionReturnType | void>

<<<<<<< HEAD
export interface IntervalActionStore {
  io: IO
  ctx: ActionCtx
}

=======
export interface ExplicitIntervalActionDefinition {
  handler: IntervalActionHandler
  backgroundable?: boolean
}

export type IntervalActionDefinition =
  | IntervalActionHandler
  | ExplicitIntervalActionDefinition

>>>>>>> cc3d17b5
export type IOComponentFunction<
  MethodName extends T_IO_METHOD_NAMES,
  Props,
  Output = ComponentReturnValue<MethodName>
> = (
  label: string,
  props?: Props
) => IOPromise<MethodName, T_IO_PROPS<MethodName>, Output>

export type ExclusiveIOComponentFunction<
  MethodName extends T_IO_METHOD_NAMES,
  Props,
  Output = ComponentReturnValue<MethodName>
> = (
  label: string,
  props?: Props
) => ExclusiveIOPromise<MethodName, T_IO_PROPS<MethodName>, Output>

export type ComponentRenderer<MethodName extends T_IO_METHOD_NAMES> = (
  components: [IOComponent<MethodName>]
) => Promise<[ComponentReturnValue<MethodName>]>

export type IORenderSender = (ioToRender: T_IO_RENDER_INPUT) => Promise<void>

export interface NotificationDeliveryInstruction {
  to: string
  method?: 'SLACK' | 'EMAIL'
}

export type NotifyConfig = {
  message: string
  title?: string
  delivery: NotificationDeliveryInstruction[]
}

export type NotifyFn = (config: NotifyConfig) => Promise<void>

export type ResponseHandlerFn = (fn: T_IO_RESPONSE) => void

export type Executor<
  MethodName extends T_IO_METHOD_NAMES,
  Output = ComponentReturnValue<MethodName>
> = (resolve: (output: Output) => void, reject?: (err: IOError) => void) => void

export type OptionalExecutor<
  MethodName extends T_IO_METHOD_NAMES,
  Output = ComponentReturnValue<MethodName>
> = (
  resolve: (output: Output | undefined) => void,
  reject?: (err: IOError) => void
) => void

export type IOPromiseMap = {
  [MethodName in T_IO_METHOD_NAMES]: IOPromise<
    MethodName,
    T_IO_PROPS<MethodName>,
    any
  >
}
export type AnyIOPromise = IOPromiseMap[T_IO_METHOD_NAMES]

/**
 * Map of IOPromises that can be rendered in a group.
 */
export type GroupIOPromiseMap = {
  [MethodName in T_IO_METHOD_NAMES]: T_IO_Schema[MethodName] extends {
    exclusive: z.ZodLiteral<true>
  }
    ? never
    : IOPromise<MethodName, T_IO_PROPS<MethodName>, any>
}
export type GroupIOPromise = GroupIOPromiseMap[T_IO_METHOD_NAMES]

export type OptionalGroupIOPromiseMap = {
  [MethodName in T_IO_METHOD_NAMES]: T_IO_Schema[MethodName] extends {
    exclusive: z.ZodLiteral<true>
  }
    ? never
    : OptionalIOPromise<MethodName, T_IO_PROPS<MethodName>, any>
}
export type OptionalGroupIOPromise =
  OptionalGroupIOPromiseMap[T_IO_METHOD_NAMES]

export type MaybeOptionalGroupIOPromise =
  | GroupIOPromise
  | OptionalGroupIOPromise

export type IOComponentDefinition<
  MethodName extends T_IO_METHOD_NAMES,
  Props,
  Output
> = (props: Props) => {
  props?: T_IO_PROPS<MethodName>
  getValue?: (response: T_IO_RETURNS<MethodName>) => Output
  onStateChange?: (
    newState: T_IO_STATE<MethodName>
  ) => Promise<T_IO_PROPS<MethodName>>
}<|MERGE_RESOLUTION|>--- conflicted
+++ resolved
@@ -46,13 +46,11 @@
   ctx: ActionCtx
 ) => Promise<IOFunctionReturnType | void>
 
-<<<<<<< HEAD
 export interface IntervalActionStore {
   io: IO
   ctx: ActionCtx
 }
 
-=======
 export interface ExplicitIntervalActionDefinition {
   handler: IntervalActionHandler
   backgroundable?: boolean
@@ -62,7 +60,6 @@
   | IntervalActionHandler
   | ExplicitIntervalActionDefinition
 
->>>>>>> cc3d17b5
 export type IOComponentFunction<
   MethodName extends T_IO_METHOD_NAMES,
   Props,
