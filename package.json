{
  "name": "interval-js",
<<<<<<< HEAD
  "version": "0.8.0",
=======
  "version": "0.8.0-dev",
>>>>>>> ced30700
  "private": true,
  "license": "MIT",
  "engines": {
    "node": "16"
  },
  "main": "dist/index.js",
  "types": "dist/index.d.ts",
  "scripts": {
    "tar": "yarn pack",
    "build": "tsc",
    "demo:basic": "node ./dist/demos/basic.js",
    "demo:prod": "node ./dist/demos/prodDemo.js",
    "dev": "nodemon --watch src --exec \"yarn build && yarn demo:basic\" -e ts"
  },
  "dependencies": {
    "evt": "^1.10.2",
    "react-markdown": "^8.0.0",
    "uuid": "^8.3.2",
    "ws": "^8.4.1",
    "zod": "^3.0.0"
  },
  "devDependencies": {
    "@types/dedent": "^0.7.0",
    "@types/node": "^17.0.8",
    "@types/uuid": "^8.3.4",
    "@types/ws": "^8.2.0",
    "nodemon": "^2.0.15",
    "ts-node": "^10.4.0",
    "typescript": "^4.5.4"
  },
  "files": ["dist/*"]
}<|MERGE_RESOLUTION|>--- conflicted
+++ resolved
@@ -1,10 +1,6 @@
 {
   "name": "interval-js",
-<<<<<<< HEAD
-  "version": "0.8.0",
-=======
   "version": "0.8.0-dev",
->>>>>>> ced30700
   "private": true,
   "license": "MIT",
   "engines": {
